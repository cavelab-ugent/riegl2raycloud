from typing import Union
import os
import math as m
import numpy as np
import matplotlib.pyplot as plt

import open3d as o3d

from boundingrectangle import boundingrectangle


def tile_from_corner_points(corners, pc: Union[str, o3d.geometry.PointCloud, o3d.t.geometry.PointCloud], size: int = 10, buffer:int = None, exact_size: bool = False, visualization: bool = False, out_dir: str = None):
    """
    Tiles pointcloud (on x,y) into tiles of given size, given xy coordinates of bounding rectangle
    The bool exact_size indicates wether exact given size is used: 
        if True exact squares will be made and any left over parts will be smaller tiles.
        if False the closest length to divide each side into exact squares will be used.
    Parameters
    ----------
    corners
        2D np array with 4 xy coordinates
    pc
        May be string with path to pointcloud, or o3d.(t) PointCloud object
    size
        Size of one side of tile in metres 
    (optional) buffer
        Buffer in meters to add to each tile border
    (optional) exact_size
        Wether to use exact given tile size
    (optional) visualization
        Visualization of tiles
    (optional) out_dir
        out_dir to save visualization of tiles
    """
    if isinstance(pc, str):
        if not os.path.exists(pc):
            print(f"Can't find file at location {pc}")
            return
        pcd = o3d.io.read_point_cloud(pc)
    elif isinstance(pc, o3d.geometry.PointCloud) or isinstance(pc, o3d.t.geometry.PointCloud):
        pcd = pc
    else:
        print(f"Can't read pointcloud {pc}")
        return
    if not buffer:
        buffer = 0
    # get xy matrix to rotate rectangle
    y_min_crnr = corners[np.argmin(corners, axis=0)[1]]
    x_max_crnr = corners[np.argmax(corners, axis=0)[0]]
    theta = m.atan2((x_max_crnr[1]-y_min_crnr[1] ), (x_max_crnr[0] - y_min_crnr[0]))
    rot_matr_2D = np.array([[m.cos(theta), -m.sin(theta)], [m.sin(theta), m.cos(theta)]])

    # rotated xy bounding box
    rotated_corners = np.matmul(corners, rot_matr_2D)

    # tile rotated bounding box
    tiles = create_tiles_aligned_corners(rotated_corners, size=size, buffer=buffer, exact=exact_size)
    inv_rotation = rot_matr_2D.T

    tiled_pcs = []

    rotated_tiles = []

    for tile in tiles: 
        # rotate tile back
        rotated_tile = np.matmul(tile, inv_rotation)
        rotated_tiles.append(rotated_tile)

        # create bounding box from rotated tile
        LARGE_Z = 1000000

        top_corners = np.hstack((rotated_tile, np.asarray([[LARGE_Z]]*4)))
        bot_corners = np.hstack((rotated_tile, np.asarray([[-LARGE_Z]]*4)))

        if isinstance(pcd, o3d.geometry.PointCloud):
            tile_corners_pc = o3d.geometry.PointCloud(o3d.utility.Vector3dVector(np.vstack((top_corners, bot_corners))))
        elif isinstance(pcd, o3d.t.geometry.PointCloud):
            tile_corners_pc = o3d.t.geometry.PointCloud(o3d.core.Tensor(np.vstack((top_corners, bot_corners))))
        else:
            return None

        tile_crop_bbox = tile_corners_pc.get_oriented_bounding_box()

        cropped_pc = pcd.crop(tile_crop_bbox)

        tiled_pcs.append(cropped_pc)
    
    if (visualization or out_dir):
        visualize_rectangles([corners, *tiles], visualization=visualization, out_dir=out_dir)

    return tiled_pcs

def create_tiles_aligned_corners(corner_points, size, buffer, exact):
    """
    Tiles rectangle with tiles of given size and given overlap
    NOTE: assumes corner_points are aligned with xy
    
    The bool exact_size indicates wether exact given size is used: 
        if True exact squares will be made and any left over parts will be smaller tiles.
        if False the closest length to divide each side into exact squares will be used.

    Returns
    ----------
    tiles:
        list of xy corner points in format [[x_min, y_min], [x_min, y_max], [x_max, y_min], [x_max, y_max]]
    """

    # get min and max x and y
    max = np.amax(corner_points, axis=0)[:2]
    min = np.amin(corner_points, axis=0)[:2]

    lengths = max - min

    tiles = [] # format: each tile: np.array of [[x_min, y_min], [x_min, y_max], [x_max, y_min], [x_max, y_max]]
    
    if exact:
        # slice into tiles of exact given length, then append smaller leftover tiles
        n_tiles = np.ceil((lengths - buffer) / ( size - buffer ))
        # bottom left corners
        x_crnrs = [(min[0] + i*(size-buffer)) for i in range(int(n_tiles[0]))]
        y_crnrs = [(min[1] + i*(size-buffer)) for i in range(int(n_tiles[1]))]
        for i in range(len(x_crnrs)-1):
            for j in range(len(y_crnrs)-1):
                tiles.append([[x_crnrs[i],y_crnrs[j]], [x_crnrs[i],y_crnrs[j+1]],[x_crnrs[i+1],y_crnrs[j]],[x_crnrs[i+1],y_crnrs[j+1]]])
        # append all small boxes left on y side
        for i in range(len(x_crnrs)-1):
            tiles.append([[x_crnrs[i],y_crnrs[-1]], [x_crnrs[i],max[1]],[x_crnrs[i+1],y_crnrs[-1]],[x_crnrs[i+1], max[1]]])
        # append all small boxes left on x side
        for j in range(len(y_crnrs)-1):
            tiles.append([[x_crnrs[-1],y_crnrs[j]], [x_crnrs[-1],y_crnrs[j+1]],[max[0],y_crnrs[j]],[max[0],y_crnrs[j+1]]])
        # append smallest box with xy leftover
        tiles.append([[x_crnrs[-1],y_crnrs[-1]], [x_crnrs[-1],max[1]],[max[0],y_crnrs[-1]],[max[0],max[1]]])
    
    else:
        # use size where we get exact same rectangles for each tile
        # recalculate size of tiles in each direction
        n_tiles = (lengths - buffer) / ( size - buffer )
        # can't divide into 0 tiles
        n_tiles = np.where(n_tiles == 0, 1, n_tiles)
        sizes = (lengths - buffer) / np.round(n_tiles) + buffer
        print(f"Actual sizes used: x: {sizes[0]}, y: {sizes[1]}")
        # bottom left corners
        x_crnrs = [(min[0] + i*(sizes[0]-buffer)) for i in range(int(np.round(n_tiles[0])))]
        y_crnrs = [(min[1] + i*(sizes[1]-buffer)) for i in range(int(np.round(n_tiles[1])))]
        for i in range(len(x_crnrs)):
            for j in range(len(y_crnrs)):
                tiles.append([[x_crnrs[i],y_crnrs[j]], [x_crnrs[i],y_crnrs[j] + sizes[1]],[x_crnrs[i] + sizes[0],y_crnrs[j]],[x_crnrs[i] + sizes[0],y_crnrs[j] + sizes[1]]])

    return tiles

def visualize_rectangles(rectangles, visualization:bool = False, out_dir: str = None):
    plt.figure()
    plt.axis('equal')
    colors = ['r', 'b', 'g', 'k', 'c', 'm', 'y']
    for j, rectangle in enumerate(rectangles):
        for point in rectangle:
            plt.plot(point[0], point[1], 'ro')
        # create edges: sort based on distance with one of points, two closest points are neighbours
        anchor = rectangle[0]
        sorted_corners = sorted(rectangle[1:], key = lambda x : m.sqrt((x[0]-anchor[0])**2 + (x[1]-anchor[1])**2))
        # connect anchor with 2 closest points
        plt.plot([anchor[0], sorted_corners[0][0]], [anchor[1], sorted_corners[0][1]], '-', color=colors[j % len(colors)])
        plt.plot([anchor[0], sorted_corners[1][0]], [anchor[1], sorted_corners[1][1]], '-', color=colors[j % len(colors)])
        # connect farthest point with 2 other points
        plt.plot([sorted_corners[2][0], sorted_corners[0][0]], [sorted_corners[2][1], sorted_corners[0][1]], '-', color=colors[j % len(colors)])
        plt.plot([sorted_corners[2][0], sorted_corners[1][0]], [sorted_corners[2][1], sorted_corners[1][1]], '-', color=colors[j % len(colors)])

        min_x, min_y = np.amin(rectangle, axis=0)
        max_x, max_y = np.amax(rectangle, axis=0)

        plt.annotate("T" + str(j), xy= ((max_x + min_x)/2, (max_y + min_y)/2))
    if out_dir:
        if not os.path.exists(out_dir):
<<<<<<< HEAD
                print("Cant find location {out_dir} to save Tiles")
=======
                print("Cant find location {out_dir} to save Tiles.png")
>>>>>>> fab95e64
        else:
            plt.savefig(os.path.join(out_dir,"Tiles.png"))
    if visualization:
        plt.show()<|MERGE_RESOLUTION|>--- conflicted
+++ resolved
@@ -171,11 +171,7 @@
         plt.annotate("T" + str(j), xy= ((max_x + min_x)/2, (max_y + min_y)/2))
     if out_dir:
         if not os.path.exists(out_dir):
-<<<<<<< HEAD
-                print("Cant find location {out_dir} to save Tiles")
-=======
                 print("Cant find location {out_dir} to save Tiles.png")
->>>>>>> fab95e64
         else:
             plt.savefig(os.path.join(out_dir,"Tiles.png"))
     if visualization:
